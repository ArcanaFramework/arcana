import os
import pytest
from unittest.mock import patch
from arcana.cli.store import add, ls, remove, rename
from arcana.test.utils import show_cli_trace
from arcana.core.data.store import DataStore


def test_store_cli(xnat_repository, cli_runner, work_dir):
    test_home_dir = work_dir / 'test-arcana-home'
    # Create a new home directory so it doesn't conflict with user settings
    with patch.dict(os.environ, {'ARCANA_HOME': str(test_home_dir)}):
        # Add new XNAT configuration
        result = cli_runner(
            add,
            ['test-xnat', 'medimage:Xnat', xnat_repository.server,
             '--user', xnat_repository.user,
             '--password', xnat_repository.password])
        assert result.exit_code == 0, show_cli_trace(result)
        # List all saved and built-in stores
        result = cli_runner(ls, [])
        assert result.exit_code == 0, show_cli_trace(result)
        assert 'bids - arcana.data.stores.bids.structure:Bids' in result.output
        assert 'file - arcana.data.stores.common.file_system:FileSystem' in result.output
        assert 'test-xnat - arcana.data.stores.medimage.xnat.api:Xnat' in result.output
        assert '    server: ' + xnat_repository.server in result.output
        
<<<<<<< HEAD

def test_store_cli_remove(xnat_repository, cli_runner, work_dir):
    test_home_dir = work_dir / 'test-arcana-home'
    new_store_name = 'test-xnat'
    # Create a new home directory so it doesn't conflict with user settings
    with patch.dict(os.environ, {'ARCANA_HOME': str(test_home_dir)}):
        # Add new XNAT configuration
        cli_runner(
            add,
            [new_store_name, 'medimage:Xnat', xnat_repository.server,
             '--user', xnat_repository.user,
             '--password', xnat_repository.password])
        # Check store is saved
        result = cli_runner(ls, [])
        assert new_store_name in result.output

        cli_runner(remove, new_store_name)
        # Check store is gone
        result = cli_runner(ls, [])
        assert new_store_name not in result.output
        
@pytest.mark.skip("Run it when xnat_store_token branch has been merge to develop")
def test_store_cli_rename(xnat_repository, cli_runner, work_dir):
    test_home_dir = work_dir / 'test-arcana-home'
    old_store_name = 'test-xnat'
    new_store_name = 'test-xnat-renamed'
    # Create a new home directory so it doesn't conflict with user settings
    with patch.dict(os.environ, {'ARCANA_HOME': str(test_home_dir)}):
        # Add new XNAT configuration
        cli_runner(
            add,
            [old_store_name, 'medimage:Xnat', xnat_repository.server,
             '--user', xnat_repository.user,
             '--password', xnat_repository.password])
        # Check store is saved
        result = cli_runner(ls, [])
        assert old_store_name in result.output

        cli_runner(rename,[old_store_name,new_store_name])
        # Check store is renamed
        result = cli_runner(ls, [])
        assert old_store_name not in result.output
        assert new_store_name in result.output
        
=======
def test_store_cli_encrypt_credentials(xnat_repository, cli_runner, work_dir):
    test_home_dir = work_dir / 'test-arcana-home'
    # Create a new home directory so it doesn't conflict with user settings
    with patch.dict(os.environ, {'ARCANA_HOME': str(test_home_dir)}):
        # Add new XNAT configuration
        result = cli_runner(
            add,
            ['test-xnat', 'medimage:Xnat', xnat_repository.server,
             '--user', xnat_repository.user,
             '--password', xnat_repository.password])
        assert result.exit_code == 0, show_cli_trace(result)
        # Check credentials have been encrypted
        loaded_xnat_repository = DataStore.load('test-xnat')
        assert loaded_xnat_repository.password is not xnat_repository.password
        assert loaded_xnat_repository.user is not xnat_repository.user
>>>>>>> 87096c3a
<|MERGE_RESOLUTION|>--- conflicted
+++ resolved
@@ -25,7 +25,6 @@
         assert 'test-xnat - arcana.data.stores.medimage.xnat.api:Xnat' in result.output
         assert '    server: ' + xnat_repository.server in result.output
         
-<<<<<<< HEAD
 
 def test_store_cli_remove(xnat_repository, cli_runner, work_dir):
     test_home_dir = work_dir / 'test-arcana-home'
@@ -69,8 +68,8 @@
         result = cli_runner(ls, [])
         assert old_store_name not in result.output
         assert new_store_name in result.output
+
         
-=======
 def test_store_cli_encrypt_credentials(xnat_repository, cli_runner, work_dir):
     test_home_dir = work_dir / 'test-arcana-home'
     # Create a new home directory so it doesn't conflict with user settings
@@ -86,4 +85,3 @@
         loaded_xnat_repository = DataStore.load('test-xnat')
         assert loaded_xnat_repository.password is not xnat_repository.password
         assert loaded_xnat_repository.user is not xnat_repository.user
->>>>>>> 87096c3a
