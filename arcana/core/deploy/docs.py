from pathlib import Path
import yaml
from arcana import __version__


def create_doc(spec, doc_dir, pkg_name, src_file, flatten: bool):
    header = {
        "title": pkg_name,
        "weight": 10,
        "source_file": src_file.as_posix(),
    }

    if flatten:
        out_dir = doc_dir
    else:
        assert isinstance(doc_dir, Path)

        out_dir = doc_dir.joinpath(spec['_relative_dir'])

        assert doc_dir in out_dir.parents or out_dir == doc_dir

        out_dir.mkdir(parents=True, exist_ok=True)

    with open(f"{out_dir}/{pkg_name}.md", "w") as f:
        f.write("---\n")
        yaml.dump(header, f)
        f.write("\n---\n\n")

        f.write("## Package Info\n")
        tbl_info = MarkdownTable(f, "Key", "Value")
        if spec.get("version", None):
            tbl_info.write_row("Version", spec["version"])
        if spec.get("pkg_version", None):
            tbl_info.write_row("App version", spec["pkg_version"])
        if spec.get("wrapper_version", None):
            tbl_info.write_row("XNAT wrapper version", str(spec["wrapper_version"]))
        # if task.image and task.image != ':':
        #     tbl_info.write_row("Image", escaped_md(task.image))
        if spec.get("base_image", None):  # and task.image != spec["base_image"]:
            tbl_info.write_row("Base image", escaped_md(spec["base_image"]))
        if spec.get("maintainer", None):
            tbl_info.write_row("Maintainer", spec["maintainer"])
        if spec.get("info_url", None):
            tbl_info.write_row("Info URL", spec["info_url"])

        f.write("\n")

        if "licenses" in spec:
            f.write("### Required licenses\n")

            tbl_lic = MarkdownTable(f, "Source file", "Mounted at", "Info")
            for lic in spec.get("licenses", []):
                tbl_lic.write_row(escaped_md(lic.get("source", None)), escaped_md(lic.get("destination", None)), lic.get("description", ""))

            f.write("\n")
        
        f.write('## Commands\n')
        
        for cmd in spec['commands']:

            f.write(f"### {cmd['name']}\n")

            short_desc = cmd.get("long_description", None) or cmd["description"]
            f.write(f"{short_desc}\n\n")

            tbl_cmd = MarkdownTable(f, "Key", "Value")
            tbl_cmd.write_row("Short description", cmd["description"])
            if cmd.get("pydra_task"):
                tbl_cmd.write_row("Workflow", escaped_md(cmd["pydra_task"]))
            if cmd.get("version"):
                tbl_cmd.write_row("Version", escaped_md(cmd["version"]))
            if cmd.get("configuration"):
                config = cmd["configuration"]
                # configuration keys are variable depending on the workflow class
                if config.get("executable"):
                    tbl_cmd.write_row("Executable", escaped_md(config["executable"]))
            if cmd.get("frequency"):
                tbl_cmd.write_row("Operates on", cmd["frequency"].title())

            f.write("#### Inputs\n")
            tbl_inputs = MarkdownTable(f, "Path", "Input format", "Stored format", "Description")
            if cmd.get('inputs'):
                for inpt in cmd['inputs']:
<<<<<<< HEAD
                    tbl_inputs.write_row(
                        escaped_md(inpt["path"]),
                        escaped_md(inpt["format"]),
                        escaped_md(inpt.get("stored_format", "format")),
                        inpt.get("description", ""),
                    )
=======
                    tbl_inputs.write_row(escaped_md(inpt['name']), escaped_md(inpt['format']), escaped_md(inpt.get('stored_format', 'format')))
>>>>>>> 7ab47c76
                f.write("\n")

            f.write("#### Outputs\n")
            tbl_outputs = MarkdownTable(f, "Name", "Output format", "Stored format", "Description")
            if cmd.get('outputs'):
                for outpt in cmd.get('outputs', []):
<<<<<<< HEAD
                    tbl_outputs.write_row(
                        escaped_md(outpt["path"]),
                        escaped_md(outpt["format"]),
                        escaped_md(outpt.get("stored_format", "format")),
                        outpt.get("description", ""),
                    )
=======
                    tbl_outputs.write_row(escaped_md(outpt['name']), escaped_md(outpt['format']), escaped_md(outpt.get('stored_format', 'format')))
>>>>>>> 7ab47c76
                f.write("\n")

            if cmd.get('parameters'):
                f.write("#### Parameters\n")
                tbl_params = MarkdownTable(f, "Name", "Data type")
                for param in cmd.get("parameters", []):
                    tbl_params.write_row(escaped_md(param["name"]), escaped_md(param["type"]))
                f.write("\n")


def escaped_md(value: str) -> str:
    if not value:
        return ""
    return f"`{value}`"


class MarkdownTable:
    def __init__(self, f, *headers: str) -> None:
        self.headers = tuple(headers)

        self.f = f
        self._write_header()

    def _write_header(self):
        self.write_row(*self.headers)
        self.write_row(*("-" * len(x) for x in self.headers))

    def write_row(self, *cols: str):
        cols = list(cols)
        if len(cols) > len(self.headers):
            raise ValueError(
                f"More entries in row ({len(cols)} than columns ({len(self.headers)})")

        # pad empty column entries if there's not enough
        cols += [""] * (len(self.headers) - len(cols))

        # TODO handle new lines in col
        self.f.write("|" + "|".join(str(col).replace("|", "\\|") for col in cols) + "|\n")<|MERGE_RESOLUTION|>--- conflicted
+++ resolved
@@ -81,32 +81,24 @@
             tbl_inputs = MarkdownTable(f, "Path", "Input format", "Stored format", "Description")
             if cmd.get('inputs'):
                 for inpt in cmd['inputs']:
-<<<<<<< HEAD
                     tbl_inputs.write_row(
-                        escaped_md(inpt["path"]),
+                        escaped_md(inpt["name"]),
                         escaped_md(inpt["format"]),
                         escaped_md(inpt.get("stored_format", "format")),
                         inpt.get("description", ""),
                     )
-=======
-                    tbl_inputs.write_row(escaped_md(inpt['name']), escaped_md(inpt['format']), escaped_md(inpt.get('stored_format', 'format')))
->>>>>>> 7ab47c76
                 f.write("\n")
 
             f.write("#### Outputs\n")
             tbl_outputs = MarkdownTable(f, "Name", "Output format", "Stored format", "Description")
             if cmd.get('outputs'):
                 for outpt in cmd.get('outputs', []):
-<<<<<<< HEAD
                     tbl_outputs.write_row(
-                        escaped_md(outpt["path"]),
+                        escaped_md(outpt["name"]),
                         escaped_md(outpt["format"]),
                         escaped_md(outpt.get("stored_format", "format")),
                         outpt.get("description", ""),
                     )
-=======
-                    tbl_outputs.write_row(escaped_md(outpt['name']), escaped_md(outpt['format']), escaped_md(outpt.get('stored_format', 'format')))
->>>>>>> 7ab47c76
                 f.write("\n")
 
             if cmd.get('parameters'):
