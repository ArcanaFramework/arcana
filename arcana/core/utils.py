from dataclasses import is_dataclass, fields as dataclass_fields
from typing import Sequence
import subprocess as sp
import importlib_metadata
from itertools import chain
import pkgutil
import typing as ty
from enum import Enum
from copy import copy
import re
import inspect
import cloudpickle as cp
from pydra.engine.core import Workflow, LazyField, TaskBase
from pydra.engine.task import FunctionTask
from pathlib import Path
import packaging
from importlib import import_module
from inspect import isclass
from itertools import zip_longest
import pkg_resources
import os.path
# from nipype.interfaces.matlab import MatlabCommand
from contextlib import contextmanager
from collections.abc import Iterable
import logging
import attr
<<<<<<< HEAD
from arcana._version import __version__
from pydra import Workflow
from pydra.engine.task import FunctionTask, TaskBase
=======
from pydra.engine.task import FunctionTask
>>>>>>> 76204116
from pydra.engine.specs import BaseSpec, SpecInfo
from arcana.exceptions import ArcanaUsageError, ArcanaNameError, ArcanaVersionError

# Avoid arcana.__version__ causing a circular import
from arcana._version import get_versions
__version__ = get_versions()['version']
del get_versions


PATH_SUFFIX = '_path'
FIELD_SUFFIX = '_field'
CHECKSUM_SUFFIX = '_checksum'

ARCANA_HOME_DIR = Path.home() / '.arcana'

DOCKER_HUB = 'https://index.docker.io/v1/'
ARCANA_PIP = "git+ssh://git@github.com/australian-imaging-service/arcana.git"


def get_home_dir():
    try:
        home_dir = Path(os.environ['ARCANA_HOME'])
    except KeyError:
        home_dir = ARCANA_HOME_DIR
    if not home_dir.exists():
        home_dir.mkdir()
    return home_dir


def get_config_file_path(name: str):
    """Gets the file path for the configuration file corresponding to `name`

    Parameters
    ----------
    name
        Name of the configuration file to return

    Returns
    -------
    Path
        Path to configuration file
    """
    return get_home_dir() / (name + '.yml')


def path2name(path):
    """Escape the name of an item by replacing '/' with a valid substring

    Parameters
    ----------
    path : str
        A path containing '/' characters that need to be escaped

    Returns
    -------
    str
        A python safe name
    """
    return PATH_SEP.join(str(path).split('/'))


def name2path(name):
    """Unescape a name created by path2name

    Parameters
    ----------
    name : str
        An escaped path

    Returns
    -------
    str
        The derived name
    """
    return '/'.join(name.split(PATH_SEP))


def func_task(func, in_fields, out_fields, **inputs):
    """Syntactic sugar for creating a FunctionTask

    Parameters
    ----------
    func : Callable
        The function to wrap
    input_fields : ty.List[ty.Tuple[str, type]]
        The list of input fields to create for the task
    output_fields : ty.List[ty.Tuple[str, type]]
        The list of output fields to create for the task
    **inputs
        Inputs to set for the task

    Returns
    -------
    pydra.FunctionTask
        The wrapped task"""
    func_name = func.__name__.capitalize()
    return FunctionTask(
        func,
        input_spec=SpecInfo(
            name=f'{func_name}In', bases=(BaseSpec,), fields=in_fields),
        output_spec=SpecInfo(
            name=f'{func_name}Out', bases=(BaseSpec,), fields=out_fields),
        **inputs)


PATH_SEP = '__l__'


package_dir = os.path.join(os.path.dirname(__file__), '..')

try:
    HOSTNAME = sp.check_output('hostname').strip().decode('utf-8')
except sp.CalledProcessError:
    HOSTNAME = None
JSON_ENCODING = {'encoding': 'utf-8'}    

# def set_loggers(loggers):

#     # Overwrite earlier (default) versions of logger levels with later options
#     loggers = dict(loggers)

#     for name, level in loggers.items():
#         logger = logging.getLogger(name)
#         logger.setLevel(level)
#         handler = logging.StreamHandler()
#         formatter = logging.Formatter("%(levelname)s - %(message)s")
#         handler.setFormatter(formatter)
#         logger.addHandler(handler)


def set_loggers(loglevel, pydra_level='warning', depend_level='warning'):
    def parse(level):
        if isinstance(level, str):
            level = getattr(logging, level.upper())
        return level

    logging.getLogger("arcana").setLevel(parse(loglevel))
    logging.getLogger("pydra").setLevel(parse(pydra_level))

    # set logging format
    logging.basicConfig(level=parse(depend_level))


# def to_list(arg):
#     if arg is None:
#         arg = []
#     else:
#         arg = list(arg)
#     return arg


# def to_dict(arg):
#     if arg is None:
#         arg = {}
#     else:
#         arg = dict(arg)
#     return arg



def class_location(cls):
    """Records the location of a class so it can be loaded later using 
    `resolve_class`, in the format <module-name>:<class-name>"""
    if not isinstance(cls, type):
        cls = type(cls)  # Get the class rather than the object
    return cls.__module__ + ':' + cls.__name__


def resolve_class(class_str: str, prefixes: Sequence[str]=()) -> type:
    """
    Resolves a class from a location string in the format "<module-name>:<class-name>"

    Parameters
    ----------
    class_str : str
        Module path and name of class joined by ':', e.g. main_pkg.sub_pkg:MyClass
    prefixes : Sequence[str]
        List of allowable module prefixes to try to append if the fully
        resolved path fails, e.g. ['pydra.tasks'] would allow
        'fsl.preprocess.first.First' to resolve to
        pydra.tasks.fsl.preprocess.first.First

    Returns
    -------
    type:
        The resolved class
    """
    if class_str.startswith('<') and class_str.endswith('>'):
        class_str = class_str[1:-1]
    module_path, class_name = class_str.split(':')
    cls = None
    for prefix in [None] + list(prefixes):
        if prefix is not None:
            mod_name = prefix + ('.' if prefix[-1] != '.' else '') + module_path
        else:
            mod_name = module_path
        if not mod_name:
            continue
        mod_name = mod_name.strip('.')
        try:
            module = import_module(mod_name)
        except ModuleNotFoundError:
            continue
        else:
            try:
                cls = getattr(module, class_name)
            except AttributeError:
                continue
            else:
                break
    if cls is None:
        raise ArcanaUsageError(
            "Did not find class at '{}' or any sub paths of '{}'".format(
                class_str, "', '".join(prefixes)))
    return cls

def submodules(module):
    for mod_info in pkgutil.iter_modules([str(Path(module.__file__).parent)],
                                         prefix=module.__package__ + '.'):
        yield import_module(mod_info.name)


def list_subclasses(package, base_class):
    """List all available cmds in """
    subclasses = []
    for module in submodules(package):
        for obj_name in dir(module):
            obj = getattr(module, obj_name)
            if isclass(obj) and issubclass(obj, base_class) and obj is not base_class:
                subclasses.append(obj)
    return subclasses


def list_instances(package, cls):
    """List all available cmds in """
    instances = []
    for module in submodules(package):
        for obj_name in dir(module):
            obj = getattr(module, obj_name)
            if isinstance(obj, cls):
                instances.append(obj)
    return instances


def resolve_subclass(package, base_class, name):
    sub_class = None
    for module in submodules(package):
        try:
            sub_class = getattr(module, name)
        except AttributeError:
            pass
    if sub_class is None:
        raise ArcanaNameError(
            name,
            f"Could not find '{name}'' in {package.__package__} sub-modules:\n")
    if not issubclass(sub_class, base_class):
        raise ArcanaUsageError(
            f"{sub_class} is not a sub-class of {base_class}")
    return sub_class


@contextmanager
def set_cwd(path):
    """Sets the current working directory to `path` and back to original 
    working directory on exit

    Parameters
    ----------
    path : str
        The file system path to set as the current working directory
    """
    pwd = os.getcwd()
    os.chdir(path)
    try:
        yield path
    finally:
        os.chdir(pwd)


def dir_modtime(dpath):
    """
    Returns the latest modification time of all files/subdirectories in a
    directory
    """
    return max(os.path.getmtime(d) for d, _, _ in os.walk(dpath))


def lower(s):
    if s is None:
        return None
    return s.lower()


def parse_single_value(value, format=None):
    """
    Tries to convert to int, float and then gives up and assumes the value
    is of type string. Useful when excepting values that may be string
    representations of numerical values
    """
    if isinstance(value, str):
        try:
            if value.startswith('"') and value.endswith('"'):
                value = str(value[1:-1])
            elif '.' in value:
                value = float(value)
            else:
                value = int(value)
        except ValueError:
            value = str(value)
    elif not isinstance(value, (int, float, bool)):
        raise ArcanaUsageError(
            "Unrecognised type for single value {}".format(value))
    if format is not None:
        value = format(value)
    return value


def parse_value(value, format=None):
    # Split strings with commas into lists
    if isinstance(value, str):
        if value.startswith('[') and value.endswith(']'):
            value = value[1:-1].split(',')
    else:
        # Cast all iterables (except strings) into lists
        try:
            value = list(value)
        except TypeError:
            pass
    if isinstance(value, list):
        value = [parse_single_value(v, format=format) for v in value]
        # Check to see if datatypes are consistent
        datatypes = set(type(v) for v in value)
        if len(datatypes) > 1:
            raise ArcanaUsageError(
                "Inconsistent datatypes in values array ({})"
                .format(value))
    else:
        value = parse_single_value(value, format=format)
    return value


def iscontainer(*items):
    """
    Checks whether all the provided items are containers (i.e of class list,
    dict, tuple, etc...)
    """
    return all(isinstance(i, Iterable) and not isinstance(i, str)
               for i in items)


def find_mismatch(first, second, indent=''):
    """
    Finds where two objects differ, iterating down into nested containers
    (i.e. dicts, lists and tuples) They can be nested containers
    any combination of primary formats, str, int, float, dict and lists

    Parameters
    ----------
    first : dict | list | tuple | str | int | float
        The first object to compare
    second : dict | list | tuple | str | int | float
        The other object to compare with the first
    indent : str
        The amount newlines in the output string should be indented. Provide
        the actual indent, i.e. a string of spaces.

    Returns
    -------
    mismatch : str
        Human readable output highlighting where two container differ.
    """

    # Basic case where we are dealing with non-containers
    if not (isinstance(first, type(second)) or
            isinstance(second, type(first))):
        mismatch = (' types: self={} v other={}'
                    .format(type(first).__name__, type(second).__name__))
    elif not iscontainer(first, second):
        mismatch = ': self={} v other={}'.format(first, second)
    else:
        sub_indent = indent + '  '
        mismatch = ''
        if isinstance(first, dict):
            if sorted(first.keys()) != sorted(second.keys()):
                mismatch += (' keys: self={} v other={}'
                             .format(sorted(first.keys()),
                                     sorted(second.keys())))
            else:
                mismatch += ":"
                for k in first:
                    if first[k] != second[k]:
                        mismatch += ("\n{indent}'{}' values{}"
                                     .format(k,
                                             find_mismatch(first[k], second[k],
                                                           indent=sub_indent),
                                             indent=sub_indent))
        else:
            mismatch += ":"
            for i, (f, s) in enumerate(zip_longest(first, second)):
                if f != s:
                    mismatch += ("\n{indent}{} index{}"
                                 .format(i,
                                         find_mismatch(f, s,
                                                       indent=sub_indent),
                                         indent=sub_indent))
    return mismatch


def extract_package_version(package_name):
    version = None
    try:
        module = import_module(package_name)
    except ImportError:
        if package_name.startswith('py'):
            try:
                module = import_module(package_name[2:])
            except ImportError:
                pass
    else:
        try:
            version = module.__version__
        except AttributeError:
            pass
    return version


def get_class_info(cls):
    info = {'class': '{}.{}'.format(cls.__module__, cls.__name__)}
    version = extract_package_version(cls.__module__.split('.')[0])
    if version is not None:
        info['pkg_version'] = version
    return info


def wrap_text(text, line_length, indent, prefix_indent=False):
    """
    Wraps a text block to the specified line-length, without breaking across
    words, using the specified indent to join the lines

    Parameters
    ----------
    text : str
        The text to wrap
    line_length : int
        The desired line-length for the wrapped text (including indent)
    indent : int
        The number of spaces to use as an indent for the wrapped lines
    prefix_indent : bool
        Whether to prefix the indent to the wrapped text

    Returns
    -------
    wrapped : str
        The wrapped text
    """
    lines = []
    nchars = line_length - indent
    if nchars <= 0:
        raise ArcanaUsageError(
            "In order to wrap text, the indent cannot be larger than the "
            "line-length")
    while text:
        if len(text) > nchars:
            n = text[:nchars].rfind(' ')
            if n < 1:
                next_space = text[nchars:].find(' ')
                if next_space < 0:
                    # No spaces found
                    n = len(text)
                else:
                    n = nchars + next_space
        else:
            n = nchars
        lines.append(text[:n])
        text = text[(n + 1):]
    wrapped = '\n{}'.format(' ' * indent).join(lines)
    if prefix_indent:
        wrapped = ' ' * indent + wrapped
    return wrapped

class classproperty(object):
    def __init__(self, f):
        self.f = f
    def __get__(self, obj, owner):
        return self.f(owner)


def pkg_from_module(module: Sequence[str]):
    """Resolves the installed package (e.g. from PyPI) that provides the given
    module.

    Parameters
    ----------
    module: str or module or Sequence[str or module]
        a module or its import path string to retrieve the package for. Can be
        provided as a list of modules/strings, in which case a list of packages
        are returned

    Returns
    -------
    PackageInfo or list[PackageInfo]
        the package info object corresponding to the module. If `module`
        parameter is a list of modules/strings then a set of packages are
        returned
    """
    module_paths = set()
    if isinstance(module, Iterable) and not isinstance(module, str):
        modules = module
        as_tuple = True
    else:
        modules = [module]
        as_tuple = False
    for module in modules:
        try:
            module_path = module.__name__
        except AttributeError:
            module_path = module
        module_paths.add(
            importlib_metadata.PackagePath(module_path.replace('.', '/')))
    packages = set()
    for pkg in pkg_resources.working_set:
        try:
            paths = importlib_metadata.files(pkg.key)
        except importlib_metadata.PackageNotFoundError:
            continue
        match = False
        for path in paths:
            if path.suffix != '.py':
                continue
            path = path.with_suffix('')
            if path.name == '__init__':
                path = path.parent
            
            for module_path in copy(module_paths):
                if module_path in ([path] + list(path.parents)):
                    match = True
                    module_paths.remove(module_path)
        if match:
            packages.add(pkg)
            if not module_paths:  # If there are no more modules to find pkgs for
                break
    if module_paths:
        paths_str = "', '".join(module_paths)
        raise ArcanaUsageError(f'Did not find package for {paths_str}')
    return tuple(packages) if as_tuple else next(iter(packages))


def pkg_versions(modules):
    versions = {p.key: p.version for p in pkg_from_module(modules)}
    versions['arcana'] = __version__
    return versions


def parse_dimensions(dimensions_str):
    """Parse a string representation of DataSpace"""
    parts = dimensions_str.split('.')
    if len(parts) < 2:
        raise ArcanaUsageError(
            f"Value provided to '--dimensions' arg ({dimensions_str}) "
            "needs to include module, either relative to "
            "'arcana.dimensionss' (e.g. medimage.Clinical) or an "
            "absolute path")
    module_path = '.'.join(parts[:-1])
    cls_name = parts[-1]
    try:
        module = import_module('arcana.data.spaces.' + module_path)
    except ImportError:
        module = import_module(module_path)
    return getattr(module, cls_name)


def asdict(obj, omit: Iterable[str]=(), required_modules: set=None):
    """Serialises an object of a class defined with attrs to a dictionary

    Parameters
    ----------
    obj
        The Arcana object to asdict. Must be defined using the attrs
        decorator
    omit: Iterable[str]
        the names of attributes to omit from the dictionary
    required_modules: set
        modules required to reload the serialised object into memory"""

    def filter(atr, value):
        return (atr.init and atr.metadata.get('serialise', True))

    if required_modules is None:
        required_modules = set()
        include_versions = True  # Assume top-level dictionary so need to include
    else:
        include_versions = False

    def serialise_class(klass):
        required_modules.add(klass.__module__)
        return '<' + class_location(klass) + '>'
    
    def value_asdict(value):
        if isclass(value):
            value = serialise_class(value)
        elif hasattr(value, 'asdict'):
            value = value.asdict(required_modules=required_modules)
        elif attr.has(value):  # is class with attrs
            value_class = serialise_class(type(value))
            value = attr.asdict(
                value,
                recurse=False,
                filter=filter,
                value_serializer=lambda i, f, v: value_asdict(v))
            value['class'] = value_class
        elif isinstance(value, Enum):
            value = serialise_class(type(value)) + '[' + str(value) + ']'
        elif isinstance(value, Path):
            value = 'file://' + str(value.resolve())
        elif isinstance(value, (tuple, list, set, frozenset)):
            value = [value_asdict(x) for x in value]    
        elif isinstance(value, dict):
            value = {value_asdict(k): value_asdict(v) for k, v in value.items()}
        elif is_dataclass(value):
            value = [value_asdict(getattr(value, f.name))
                     for f in dataclass_fields(value)]
        return value

    dct = attr.asdict(
        obj,
        recurse=False,
        filter=lambda a, v: filter(a, v) and a.name not in omit,
        value_serializer=lambda i, f, v: value_asdict(v))

    dct['class'] = serialise_class(type(obj))
    if include_versions:
        dct['pkg_versions'] = pkg_versions(required_modules)

    return dct


def fromdict(dct: dict, **kwargs):
    """Unserialise an object from a dict created by the `asdict` method

    Parameters
    ----------
    dct : dict
        A dictionary containing a serialsed Arcana object such as a data store
        or dataset definition
    omit: Iterable[str]
        key names to ignore when unserialising
    **kwargs : dict[str, Any]
        Additional initialisation arguments for the object when it is reinitialised.
        Overrides those stored"""
    try:
        arcana_version = dct['pkg_versions']['arcana']
    except KeyError:
        pass
    else:
        if packaging.version.parse(arcana_version) < packaging.version.parse(MIN_SERIAL_VERSION):
            raise ArcanaVersionError(
                f"Serialised version ('{arcana_version}' is too old to be "
                f"read by this version of arcana ('{__version__}'), the minimum "
                f"version is {MIN_SERIAL_VERSION}")

    def field_filter(klass, field_name):
        if attr.has(klass):
            return field_name in (f.name for f in attr.fields(klass))
        else:
            return field_name != 'class'

    def fromdict(value):
        if isinstance(value, dict):
            if 'class' in value:
                klass = resolve_class(value['class'])
                if hasattr(klass, 'fromdict'):
                    return klass.fromdict(value)
            value = {fromdict(k): fromdict(v) for k, v in value.items()}
            if 'class' in value:
                value = klass(**{k: v for k, v in value.items()
                                 if field_filter(klass, k)})
        elif isinstance(value, str):
            if match:= re.match(r'<(.*)>$', value): # Class location
                value = resolve_class(match.group(1))
            elif match:= re.match(r'<(.*)>\[(.*)\]$', value):  # Enum
                value = resolve_class(match.group(1))[match.group(2)]
            elif match:= re.match(r'file://(.*)', value):
                value = Path(match.group(1))
        elif isinstance(value, Sequence):
            value = [fromdict(x) for x in value]
        return value

    klass = resolve_class(dct['class'])

    kwargs.update({k: fromdict(v) for k, v in dct.items()
                   if field_filter(klass, k) and k not in kwargs})

    return klass(**kwargs)


extract_import_re = re.compile(r'\s*(?:from|import)\s+([\w\.]+)')

NOTHING_STR = '__PIPELINE_INPUT__'

def pydra_asdict(obj: TaskBase, required_modules: ty.Set[str],
                  workflow: Workflow=None) -> dict:
    """Converts a Pydra Task/Workflow into a dictionary that can be serialised

    Parameters
    ----------
    obj : pydra.engine.core.TaskBase
        the Pydra object to convert to a dictionary
    required_modules : set[str]
        a set of modules that are required to load the pydra object back
        out from disk and run it
    workflow : pydra.Workflow, optional
        the containing workflow that the object to serialised is part of

    Returns
    -------
    dict
        the dictionary containing the contents of the Pydra object
    """
    dct = {'name': obj.name,
           'class': '<' + class_location(obj) + '>'}
    if isinstance(obj, Workflow):
        dct['nodes'] = [pydra_asdict(n, required_modules=required_modules,
                                      workflow=obj)
                        for n in obj.nodes]
        dct['outputs'] = outputs = {}
        for outpt_name, lf in obj._connections:
            outputs[outpt_name] = {"pydra_task": lf.name, "pydra_field": lf.field}
    else:
        if isinstance(obj, FunctionTask):
            func = cp.loads(obj.inputs._func)
            module = inspect.getmodule(func)
            dct['class'] = '<' + module.__name__ + ':' + func.__name__ + '>'
            required_modules.add(module.__name__)
            # inspect source for any import lines (should be present in function
            # not module)
            for line in inspect.getsourcelines(func)[0]:
                if match:= extract_import_re.match(line):
                    required_modules.add(match.group(1))
            # TODO: check source for references to external modules that aren't
            #       imported within function
        elif type(obj).__module__ != 'pydra.engine.task':
            pkg = pkg_from_module(type(obj).__module__)
            dct['package'] = pkg.key
            dct['version'] = pkg.version
        if hasattr(obj, 'container'):
            dct['container'] = {"type": obj.container,
                                "image": obj.image}
    dct['inputs'] = inputs = {} 
    for inpt_name in obj.input_names:
        if not inpt_name.startswith('_'):
            inpt_value = getattr(obj.inputs, inpt_name)
            if isinstance(inpt_value, LazyField):
                inputs[inpt_name] = {'pydra_field': inpt_value.field}
                # If the lazy field comes from the workflow lazy in, we omit
                # the "pydra_task" item
                if workflow is None or inpt_value.name != workflow.name:
                    inputs[inpt_name]["pydra_task"] = inpt_value.name
            elif inpt_value == attr.NOTHING:
                inputs[inpt_name] = NOTHING_STR
            else:
                inputs[inpt_name] = inpt_value
    return dct


def lazy_field_fromdict(dct: dict, workflow: Workflow):
    """Unserialises a LazyField object from a dictionary"""
    if "pydra_task" in dct:
        inpt_task = getattr(workflow, dct['pydra_task'])
        lf = getattr(inpt_task.lzout, dct['pydra_field'])
    else:
        lf = getattr(workflow.lzin, dct['pydra_field'])
    return lf


def pydra_fromdict(dct: dict, workflow: Workflow=None,
                    **kwargs) -> TaskBase:
    """Recreates a Pydra Task/Workflow from a dictionary object created by
    `pydra_asdict`

    Parameters
    ----------
    dct : dict
        dictionary representations of the object to recreate
    name : str
        name to give the object
    workflow : pydra.Workflow, optional
        the containing workflow that the object to recreate is connected to
    **kwargs
        additional keyword arguments passed to the pydra Object init method

    Returns
    -------
    pydra.engine.core.TaskBase
        the recreated Pydra object
    """
    klass = resolve_class(dct['class'])
    # Resolve lazy-field references to workflow fields
    inputs = {}
    for inpt_name, inpt_val in dct['inputs'].items():
        if inpt_val == NOTHING_STR:
            continue
        # Check for 'pydra_field' key in a dictionary val and convert to a
        # LazyField object
        if isinstance(inpt_val, dict) and 'pydra_field' in inpt_val:
            inpt_val = lazy_field_fromdict(inpt_val, workflow=workflow)
        inputs[inpt_name] = inpt_val
    kwargs.update((k, v) for k, v in inputs.items() if k not in kwargs)
    if klass is Workflow:
        obj = Workflow(
            name=dct['name'],
            input_spec=list(dct['inputs']),
            **kwargs)
        for node_dict in dct['nodes']:
            obj.add(pydra_fromdict(node_dict, workflow=obj))
        obj.set_output([(n, lazy_field_fromdict(f, workflow=obj))
                        for n, f in dct['outputs'].items()])
    else:
        obj = klass(name=dct['name'], **kwargs)
    return obj


def pydra_eq(a: TaskBase, b: TaskBase):
    """Compares two Pydra Task/Workflows for equality

    Parameters
    ----------
    a : pydra.engine.core.TaskBase
        first object to compare
    b : pydra.engine.core.TaskBase
        second object to compare

    Returns
    -------
    bool
        whether the two objects are equal
    """
    if type(a) != type(b):
        return False
    if a.name != b.name:
        return False
    if sorted(a.input_names) != sorted(b.input_names):
        return False
    if a.output_spec.fields != b.output_spec.fields:
        return False
    for inpt_name in a.input_names:
        a_input = getattr(a.inputs, inpt_name)
        b_input = getattr(b.inputs, inpt_name)
        if isinstance(a_input, LazyField):
            if a_input.field != b_input.field or a_input.name != b_input.name:
                return False
        elif a_input != b_input:
            return False
    if isinstance(a, Workflow):
        a_node_names = [n.name for n in a.nodes]
        b_node_names = [n.name for n in b.nodes]
        if a_node_names != b_node_names:
            return False
        for node_name in a_node_names:
            if not pydra_eq(getattr(a, node_name), getattr(b, node_name)):
                return False
    else:
        if isinstance(a, FunctionTask):
            if a.inputs._func != b.inputs._func:
                return False
    return True


# Minimum version of Arcana that this version can read the serialisation from
MIN_SERIAL_VERSION = '0.0.0'<|MERGE_RESOLUTION|>--- conflicted
+++ resolved
@@ -24,13 +24,9 @@
 from collections.abc import Iterable
 import logging
 import attr
-<<<<<<< HEAD
 from arcana._version import __version__
 from pydra import Workflow
 from pydra.engine.task import FunctionTask, TaskBase
-=======
-from pydra.engine.task import FunctionTask
->>>>>>> 76204116
 from pydra.engine.specs import BaseSpec, SpecInfo
 from arcana.exceptions import ArcanaUsageError, ArcanaNameError, ArcanaVersionError
 
