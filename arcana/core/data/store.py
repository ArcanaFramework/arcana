--- conflicted
+++ resolved
@@ -232,15 +232,9 @@
         entries = self.load_saved_entries()
         # connect to store in case it is needed in the asdict method and to
         # test the connection in general before it is saved
-<<<<<<< HEAD
-        with self:
-            entries[name] = self.asdict()
-        self.save_entries(entries)
-=======
         with self:  
             entries[name] = asdict(self)
         self.save_entries(entries, config_path=config_path)
->>>>>>> d0ffc598
 
     def asdict(self, **kwargs):
         return asdict(self, **kwargs)
