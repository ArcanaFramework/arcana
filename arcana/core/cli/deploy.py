--- conflicted
+++ resolved
@@ -193,10 +193,7 @@
     push,
     clean_up,
 ):
-<<<<<<< HEAD
-=======
-
->>>>>>> afdc8aed
+
     if tag_latest and not release:
         raise ValueError("'--tag-latest' flag requires '--release'")
 
@@ -343,7 +340,6 @@
                     "Successfully pushed '%s' to registry", image_spec.reference
                 )
         if clean_up:
-<<<<<<< HEAD
 
             def remove_image_and_containers(image_ref):
                 logger.info(
@@ -358,21 +354,6 @@
 
             remove_image_and_containers(image_spec.reference)
             remove_image_and_containers(image_spec.base_image.reference)
-=======
-            logger.info(
-                "Removing '%s' and pruning dangling images to free up disk space",
-                image_spec.reference,
-            )
-            dc.api.remove_image(image_spec.reference)
-            dc.containers.prune()
-            dc.images.prune(filters={"dangling": False})
-            dc.api.remove_image(image_spec.base_image)
-            dc.images.prune(filters={"dangling": False})
-            logger.info(
-                "Removed '%s' and pruned dangling images to free up disk space",
-                image_spec.reference,
-            )
->>>>>>> afdc8aed
 
         if release or save_manifest:
             manifest["images"].append(
